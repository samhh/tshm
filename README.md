--- conflicted
+++ resolved
@@ -58,11 +58,7 @@
 
 ## Contributing
 
-<<<<<<< HEAD
-tshm is currently developed against GHC 8.10.7.
-=======
 tshm is currently developed against GHC 9.2.7.
->>>>>>> f962aca9
 
 The codebase is split up into two parts, `lib/` and `src/`, representing the internal library and the CLI interface respectively.
 
